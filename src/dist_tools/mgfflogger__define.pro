--- conflicted
+++ resolved
@@ -15,7 +15,6 @@
 ;     taking the last level and passing the previous ones up to its parent;
 ;     only messages with levels greater than or equal to than the logger
 ;     level will be logged
-<<<<<<< HEAD
 ;   debug : type=boolean
 ;     convenience keyword to set level as debug (5)
 ;   informational : type=boolean 
@@ -32,12 +31,6 @@
 ;       Fortran style format code to specify the format of the time in the
 ;       `FORMAT` property; the default value formats the time/date like
 ;       "2003-07-08 16:49:45.891"
-=======
-;   time_format : type=string
-;     Fortran style format code to specify the format of the time in the
-;     `FORMAT` property; the default value formats the time/date like
-;     "2003-07-08 16:49:45.891"
->>>>>>> d7966402
 ;   format : type=string
 ;     format string for messages, default value for format is::
 ;
@@ -52,12 +45,6 @@
 ;   filename : type=string
 ;     filename to send append output to; set to empty string to send output
 ;     to `stderr`
-<<<<<<< HEAD
-;   clobber : type=boolean
-;     set, along with filename, to clobber pre-existing file
-;   output : type=strarr
-;      output sent to the logger already
-=======
 ;   widget_identifier : type=long
 ;     if set to a positive integer, append output to the corresponding
 ;     WIDGET_TEXT
@@ -65,7 +52,6 @@
 ;     set, along with filename, to clobber pre-existing file
 ;   output : type=strarr
 ;     output sent to the logger already
->>>>>>> d7966402
 ;   _extra : type=keywords
 ;     any keyword accepted by `MGffLogger::setProperty`
 ;-
@@ -210,11 +196,8 @@
   compile_opt strictarr
 
   if (arg_present(level)) then level = self.level
-<<<<<<< HEAD
   if (arg_present(color)) then color = self.color
-=======
   if (arg_present(children)) then children = self.children
->>>>>>> d7966402
   if (arg_present(format)) then format = self.format
   if (arg_present(time_format)) then time_format = self.time_format
   if (arg_present(name)) then name = self.name
@@ -390,26 +373,23 @@
       s = mg_subs(self.format, vars)
     endelse
 
-<<<<<<< HEAD
-    ; use color if set or display to stdout
-    if ((self.color_set && self.color) || (~self.color_set && self.is_tty && lun lt 0)) then begin
-      case msg_level of
-        1: s = mg_ansicode(s, /red)
-        2: s = mg_ansicode(s, /magenta)
-        3: s = mg_ansicode(s, /yellow)
-        4: s = mg_ansicode(s, /cyan)
-        5:
-      endcase
-    endif
-
-    printf, lun, s
-=======
     if (self.widget_identifier gt 0L) then begin
       widget_control, self.widget_identifier, set_value=s, /append
     endif else begin
+      ; use color if set or display to stdout
+      if ((self.color_set && self.color) || (~self.color_set && self.is_tty && lun lt 0)) then begin
+        case msg_level of
+          1: s = mg_ansicode(s, /red)
+          2: s = mg_ansicode(s, /magenta)
+          3: s = mg_ansicode(s, /yellow)
+          4: s = mg_ansicode(s, /cyan)
+          5:
+        endcase
+      endif
+
       printf, lun, s
     endelse
->>>>>>> d7966402
+
     was_logged = 1B
   endif
 
